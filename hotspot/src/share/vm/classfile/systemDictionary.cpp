--- conflicted
+++ resolved
@@ -231,17 +231,10 @@
 // Forwards to resolve_instance_class_or_null
 
 Klass* SystemDictionary::resolve_or_null(Symbol* class_name, Handle class_loader, Handle protection_domain, TRAPS) {
-<<<<<<< HEAD
-  assert(!THREAD->is_Compiler_thread(),
+  assert(THREAD->can_call_java(),
          "can not load classes with compiler thread: class=%s, classloader=%s",
          class_name->as_C_string(),
          class_loader.is_null() ? "null" : class_loader->klass()->name()->as_C_string());
-=======
-  assert(THREAD->can_call_java(),
-         err_msg("can not load classes with compiler thread: class=%s, classloader=%s",
-                 class_name->as_C_string(),
-                 class_loader.is_null() ? "null" : class_loader->klass()->name()->as_C_string()));
->>>>>>> f089f614
   if (FieldType::is_array(class_name)) {
     return resolve_array_class_or_null(class_name, class_loader, protection_domain, THREAD);
   } else if (FieldType::is_obj(class_name)) {
